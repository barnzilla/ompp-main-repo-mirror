/**
 * @file
 * OpenM++ message passing library: pack and unpack wrapper class for MPI-based implementation
 */
// Copyright (c) 2013-2015 OpenM++
// This code is licensed under the MIT license (see LICENSE.txt for details)

#ifndef MSG_MPI_PACKED_H
#define MSG_MPI_PACKED_H

using namespace std;

#include "msgCommon.h"

namespace openm
{
    /** wrapper class around of MPI_Pack and MPI_Unpack */
    class MpiPacked
    {
    public:
        /**
         * MPI_Pack value of primitive type into data buffer at i_packPos position.
         *
         * @tparam          TVal          type of i_value to be packed.
         * @param[in]       i_value       value of primitive type to be packed
         * @param[in]       i_packedSize  total size in bytes of io_packedData buffer
         * @param[in,out]   io_packedData buffer to pack MPI message
         * @param[in,out]   io_packPos    current position in io_packedData buffer
         */
        template<typename TVal>
        static void pack(TVal i_value, int i_packedSize, void * io_packedData, int & io_packPos)
        {
            int mpiRet = MPI_Pack(&i_value, 1, toMpiType(typeid(TVal)), io_packedData, i_packedSize, &io_packPos, MPI_COMM_WORLD);
            if (mpiRet != MPI_SUCCESS) throw MpiException(mpiRet);
        }

        /** MPI_Pack string into data buffer at i_packPos position. */
        static void pack(const string & i_value, int i_packedSize, void * io_packedData, int & io_packPos);

        /**
         * MPI_Unpack value of primitive type from data buffer at i_packPos position and return the value.
         *
         * @tparam          TVal          type of value to be unpacked.
         * @param[in]       i_packedSize  total size in bytes of i_packedData buffer
         * @param[in]       i_packedData  source MPI message buffer to unpack
         * @param[in,out]   io_packPos    current position in i_packedData buffer
         */
        template<typename TVal>
        static TVal unpack(int i_packedSize, void * i_packedData, int & io_packPos)
        {
            TVal val;
            int mpiRet = MPI_Unpack(i_packedData, i_packedSize, &io_packPos, &val, 1, toMpiType(typeid(TVal)), MPI_COMM_WORLD);
            if (mpiRet != MPI_SUCCESS) throw MpiException(mpiRet);

            return val;
        }

        /** MPI_Unpack string from data buffer at i_packPos position and return the string. */
        static string unpackStr(int i_packedSize, void * i_packedData, int & io_packPos);

        /** return an MPI_Pack'ed copy of source array. */
<<<<<<< HEAD
        static unique_ptr<char[]> MpiPacked::packArray(const type_info & i_type, long long i_size, void * i_valueArr);
=======
        static char * packArray(const type_info & i_type, long long i_size, void * i_valueArr);
>>>>>>> 255428ff

        /** return MPI pack size for specified primitive type. */
        static int packedSize(const type_info & i_type);

        /** return MPI pack size for string value. */
        static int packedSize(const string & i_value);

        /** return MPI type corresponding to source primitive type. */
        static MPI_Datatype toMpiType(const type_info & i_type);
    };

    /** MPI-based adapter to pack and unpack metadata db row.
    *
    * @tparam  TRow    type of metadata db row.
    */
    template<typename TRow> struct RowMpiPackedAdapter
    {
    public:
        /**
         * pack db row into MPI message.
         *
         * @param[in]     i_row         unique_ptr to source metadata db row
         * @param[in]     i_packedSize  total size in bytes of io_packedData buffer
         * @param[in,out] io_packedData destination buffer to pack MPI message
         * @param[in,out] io_packPos    current position in io_packedData buffer
         */
        static void pack(const IRowBaseUptr & i_row, int i_packedSize, void * io_packedData, int & io_packPos);

        /**
         * unpack MPI message into db row.
         *
         * @param[in,out] io_row        unique_ptr to destination metadata db row
         * @param[in]     i_packedSize  total size in bytes of i_packedData buffer
         * @param[in]     i_packedData  source MPI message buffer to unpack
         * @param[in,out] io_packPos    current position in i_packedData buffer
         */
        static void unpackTo(const IRowBaseUptr & io_row, int i_packedSize, void * i_packedData, int & io_packPos);

        /**
         * return byte size to pack db row into MPI message.
         *
         * @param[in]   i_row   unique_ptr to source metadata db row
         */
        static int packedSize(const IRowBaseUptr & i_row);
    };

    /**
     * MPI-based adapter to pack and unpack vector of metadata db rows.
     *
     * @tparam rowMsgTag    message tag for this type of metadata db row.
     * @tparam TRow         type of metadata db row.
     */
    template <MsgTag rowMsgTag, typename TRow> struct MetaMpiPackedAdapter : public IPackedAdapter
    {
    public:
        /** return message tag */
        MsgTag tag(void) const throw() { return rowMsgTag; }

        /**
         * pack vector of metadata db rows into char vector.
         *
         * @param[in] i_rowVec source vector of metadata db rows
         */
        const vector<char> pack(const IRowBaseVec & i_rowVec) const
        {
            lock_guard<recursive_mutex> lck(rtMutex);

            int packSize = packedSize(i_rowVec);
            vector<char> packedData(packSize);

            int packPos = 0;
            int rowCount = (int)i_rowVec.size();
            MpiPacked::pack<int>(rowCount, packSize, packedData.data(), packPos);

            for (IRowBaseVec::const_iterator rowIt = i_rowVec.begin(); rowIt != i_rowVec.end(); rowIt++) {
                RowMpiPackedAdapter<TRow>::pack(*rowIt, packSize, packedData.data(), packPos);
            }
            return packedData;
        }

        /**
         * unpack from char[] message bufer into vector of metadata db rows.
         *
         * @param[in]     i_packSize    total size in bytes of i_packedData buffer
         * @param[in]     i_packedData  source MPI message buffer to unpack
         * @param[in,out] io_rowVec     destination vector to append metadata db rows
         */
        void unpackTo(int i_packSize, void * i_packedData, IRowBaseVec & io_rowVec) const
        {
            lock_guard<recursive_mutex> lck(rtMutex);

            int packPos = 0;
            int rowCount = MpiPacked::unpack<int>(i_packSize, i_packedData, packPos);

            for (int nRow = 0; nRow < rowCount; nRow++) {
                IRowBaseUptr row(new TRow());
                RowMpiPackedAdapter<TRow>::unpackTo(row, i_packSize, i_packedData, packPos);
                io_rowVec.push_back(std::move(row));
            }
        }

    private:
        /**
         * return byte size to pack vector of metadata db rows.
         *
         * @param[in] i_rowVec source vector of metadata db rows
         */
        int packedSize(const IRowBaseVec & i_rowVec) const
        {
            int packSize = MpiPacked::packedSize(typeid(int));

            for (IRowBaseVec::const_iterator rowIt = i_rowVec.begin(); rowIt != i_rowVec.end(); rowIt++) {
                packSize += RowMpiPackedAdapter<TRow>::packedSize(*rowIt);
            }
            return packSize;
        }
    };
}

#endif  // MSG_MPI_PACKED_H
<|MERGE_RESOLUTION|>--- conflicted
+++ resolved
@@ -1,186 +1,182 @@
-/**
- * @file
- * OpenM++ message passing library: pack and unpack wrapper class for MPI-based implementation
- */
-// Copyright (c) 2013-2015 OpenM++
-// This code is licensed under the MIT license (see LICENSE.txt for details)
-
-#ifndef MSG_MPI_PACKED_H
-#define MSG_MPI_PACKED_H
-
-using namespace std;
-
-#include "msgCommon.h"
-
-namespace openm
-{
-    /** wrapper class around of MPI_Pack and MPI_Unpack */
-    class MpiPacked
-    {
-    public:
-        /**
-         * MPI_Pack value of primitive type into data buffer at i_packPos position.
-         *
-         * @tparam          TVal          type of i_value to be packed.
-         * @param[in]       i_value       value of primitive type to be packed
-         * @param[in]       i_packedSize  total size in bytes of io_packedData buffer
-         * @param[in,out]   io_packedData buffer to pack MPI message
-         * @param[in,out]   io_packPos    current position in io_packedData buffer
-         */
-        template<typename TVal>
-        static void pack(TVal i_value, int i_packedSize, void * io_packedData, int & io_packPos)
-        {
-            int mpiRet = MPI_Pack(&i_value, 1, toMpiType(typeid(TVal)), io_packedData, i_packedSize, &io_packPos, MPI_COMM_WORLD);
-            if (mpiRet != MPI_SUCCESS) throw MpiException(mpiRet);
-        }
-
-        /** MPI_Pack string into data buffer at i_packPos position. */
-        static void pack(const string & i_value, int i_packedSize, void * io_packedData, int & io_packPos);
-
-        /**
-         * MPI_Unpack value of primitive type from data buffer at i_packPos position and return the value.
-         *
-         * @tparam          TVal          type of value to be unpacked.
-         * @param[in]       i_packedSize  total size in bytes of i_packedData buffer
-         * @param[in]       i_packedData  source MPI message buffer to unpack
-         * @param[in,out]   io_packPos    current position in i_packedData buffer
-         */
-        template<typename TVal>
-        static TVal unpack(int i_packedSize, void * i_packedData, int & io_packPos)
-        {
-            TVal val;
-            int mpiRet = MPI_Unpack(i_packedData, i_packedSize, &io_packPos, &val, 1, toMpiType(typeid(TVal)), MPI_COMM_WORLD);
-            if (mpiRet != MPI_SUCCESS) throw MpiException(mpiRet);
-
-            return val;
-        }
-
-        /** MPI_Unpack string from data buffer at i_packPos position and return the string. */
-        static string unpackStr(int i_packedSize, void * i_packedData, int & io_packPos);
-
-        /** return an MPI_Pack'ed copy of source array. */
-<<<<<<< HEAD
-        static unique_ptr<char[]> MpiPacked::packArray(const type_info & i_type, long long i_size, void * i_valueArr);
-=======
-        static char * packArray(const type_info & i_type, long long i_size, void * i_valueArr);
->>>>>>> 255428ff
-
-        /** return MPI pack size for specified primitive type. */
-        static int packedSize(const type_info & i_type);
-
-        /** return MPI pack size for string value. */
-        static int packedSize(const string & i_value);
-
-        /** return MPI type corresponding to source primitive type. */
-        static MPI_Datatype toMpiType(const type_info & i_type);
-    };
-
-    /** MPI-based adapter to pack and unpack metadata db row.
-    *
-    * @tparam  TRow    type of metadata db row.
-    */
-    template<typename TRow> struct RowMpiPackedAdapter
-    {
-    public:
-        /**
-         * pack db row into MPI message.
-         *
-         * @param[in]     i_row         unique_ptr to source metadata db row
-         * @param[in]     i_packedSize  total size in bytes of io_packedData buffer
-         * @param[in,out] io_packedData destination buffer to pack MPI message
-         * @param[in,out] io_packPos    current position in io_packedData buffer
-         */
-        static void pack(const IRowBaseUptr & i_row, int i_packedSize, void * io_packedData, int & io_packPos);
-
-        /**
-         * unpack MPI message into db row.
-         *
-         * @param[in,out] io_row        unique_ptr to destination metadata db row
-         * @param[in]     i_packedSize  total size in bytes of i_packedData buffer
-         * @param[in]     i_packedData  source MPI message buffer to unpack
-         * @param[in,out] io_packPos    current position in i_packedData buffer
-         */
-        static void unpackTo(const IRowBaseUptr & io_row, int i_packedSize, void * i_packedData, int & io_packPos);
-
-        /**
-         * return byte size to pack db row into MPI message.
-         *
-         * @param[in]   i_row   unique_ptr to source metadata db row
-         */
-        static int packedSize(const IRowBaseUptr & i_row);
-    };
-
-    /**
-     * MPI-based adapter to pack and unpack vector of metadata db rows.
-     *
-     * @tparam rowMsgTag    message tag for this type of metadata db row.
-     * @tparam TRow         type of metadata db row.
-     */
-    template <MsgTag rowMsgTag, typename TRow> struct MetaMpiPackedAdapter : public IPackedAdapter
-    {
-    public:
-        /** return message tag */
-        MsgTag tag(void) const throw() { return rowMsgTag; }
-
-        /**
-         * pack vector of metadata db rows into char vector.
-         *
-         * @param[in] i_rowVec source vector of metadata db rows
-         */
-        const vector<char> pack(const IRowBaseVec & i_rowVec) const
-        {
-            lock_guard<recursive_mutex> lck(rtMutex);
-
-            int packSize = packedSize(i_rowVec);
-            vector<char> packedData(packSize);
-
-            int packPos = 0;
-            int rowCount = (int)i_rowVec.size();
-            MpiPacked::pack<int>(rowCount, packSize, packedData.data(), packPos);
-
-            for (IRowBaseVec::const_iterator rowIt = i_rowVec.begin(); rowIt != i_rowVec.end(); rowIt++) {
-                RowMpiPackedAdapter<TRow>::pack(*rowIt, packSize, packedData.data(), packPos);
-            }
-            return packedData;
-        }
-
-        /**
-         * unpack from char[] message bufer into vector of metadata db rows.
-         *
-         * @param[in]     i_packSize    total size in bytes of i_packedData buffer
-         * @param[in]     i_packedData  source MPI message buffer to unpack
-         * @param[in,out] io_rowVec     destination vector to append metadata db rows
-         */
-        void unpackTo(int i_packSize, void * i_packedData, IRowBaseVec & io_rowVec) const
-        {
-            lock_guard<recursive_mutex> lck(rtMutex);
-
-            int packPos = 0;
-            int rowCount = MpiPacked::unpack<int>(i_packSize, i_packedData, packPos);
-
-            for (int nRow = 0; nRow < rowCount; nRow++) {
-                IRowBaseUptr row(new TRow());
-                RowMpiPackedAdapter<TRow>::unpackTo(row, i_packSize, i_packedData, packPos);
-                io_rowVec.push_back(std::move(row));
-            }
-        }
-
-    private:
-        /**
-         * return byte size to pack vector of metadata db rows.
-         *
-         * @param[in] i_rowVec source vector of metadata db rows
-         */
-        int packedSize(const IRowBaseVec & i_rowVec) const
-        {
-            int packSize = MpiPacked::packedSize(typeid(int));
-
-            for (IRowBaseVec::const_iterator rowIt = i_rowVec.begin(); rowIt != i_rowVec.end(); rowIt++) {
-                packSize += RowMpiPackedAdapter<TRow>::packedSize(*rowIt);
-            }
-            return packSize;
-        }
-    };
-}
-
-#endif  // MSG_MPI_PACKED_H
+/**
+ * @file
+ * OpenM++ message passing library: pack and unpack wrapper class for MPI-based implementation
+ */
+// Copyright (c) 2013-2015 OpenM++
+// This code is licensed under the MIT license (see LICENSE.txt for details)
+
+#ifndef MSG_MPI_PACKED_H
+#define MSG_MPI_PACKED_H
+
+using namespace std;
+
+#include "msgCommon.h"
+
+namespace openm
+{
+    /** wrapper class around of MPI_Pack and MPI_Unpack */
+    class MpiPacked
+    {
+    public:
+        /**
+         * MPI_Pack value of primitive type into data buffer at i_packPos position.
+         *
+         * @tparam          TVal          type of i_value to be packed.
+         * @param[in]       i_value       value of primitive type to be packed
+         * @param[in]       i_packedSize  total size in bytes of io_packedData buffer
+         * @param[in,out]   io_packedData buffer to pack MPI message
+         * @param[in,out]   io_packPos    current position in io_packedData buffer
+         */
+        template<typename TVal>
+        static void pack(TVal i_value, int i_packedSize, void * io_packedData, int & io_packPos)
+        {
+            int mpiRet = MPI_Pack(&i_value, 1, toMpiType(typeid(TVal)), io_packedData, i_packedSize, &io_packPos, MPI_COMM_WORLD);
+            if (mpiRet != MPI_SUCCESS) throw MpiException(mpiRet);
+        }
+
+        /** MPI_Pack string into data buffer at i_packPos position. */
+        static void pack(const string & i_value, int i_packedSize, void * io_packedData, int & io_packPos);
+
+        /**
+         * MPI_Unpack value of primitive type from data buffer at i_packPos position and return the value.
+         *
+         * @tparam          TVal          type of value to be unpacked.
+         * @param[in]       i_packedSize  total size in bytes of i_packedData buffer
+         * @param[in]       i_packedData  source MPI message buffer to unpack
+         * @param[in,out]   io_packPos    current position in i_packedData buffer
+         */
+        template<typename TVal>
+        static TVal unpack(int i_packedSize, void * i_packedData, int & io_packPos)
+        {
+            TVal val;
+            int mpiRet = MPI_Unpack(i_packedData, i_packedSize, &io_packPos, &val, 1, toMpiType(typeid(TVal)), MPI_COMM_WORLD);
+            if (mpiRet != MPI_SUCCESS) throw MpiException(mpiRet);
+
+            return val;
+        }
+
+        /** MPI_Unpack string from data buffer at i_packPos position and return the string. */
+        static string unpackStr(int i_packedSize, void * i_packedData, int & io_packPos);
+
+        /** return an MPI_Pack'ed copy of source array. */
+        static unique_ptr<char[]> packArray(const type_info & i_type, long long i_size, void * i_valueArr);
+
+        /** return MPI pack size for specified primitive type. */
+        static int packedSize(const type_info & i_type);
+
+        /** return MPI pack size for string value. */
+        static int packedSize(const string & i_value);
+
+        /** return MPI type corresponding to source primitive type. */
+        static MPI_Datatype toMpiType(const type_info & i_type);
+    };
+
+    /** MPI-based adapter to pack and unpack metadata db row.
+    *
+    * @tparam  TRow    type of metadata db row.
+    */
+    template<typename TRow> struct RowMpiPackedAdapter
+    {
+    public:
+        /**
+         * pack db row into MPI message.
+         *
+         * @param[in]     i_row         unique_ptr to source metadata db row
+         * @param[in]     i_packedSize  total size in bytes of io_packedData buffer
+         * @param[in,out] io_packedData destination buffer to pack MPI message
+         * @param[in,out] io_packPos    current position in io_packedData buffer
+         */
+        static void pack(const IRowBaseUptr & i_row, int i_packedSize, void * io_packedData, int & io_packPos);
+
+        /**
+         * unpack MPI message into db row.
+         *
+         * @param[in,out] io_row        unique_ptr to destination metadata db row
+         * @param[in]     i_packedSize  total size in bytes of i_packedData buffer
+         * @param[in]     i_packedData  source MPI message buffer to unpack
+         * @param[in,out] io_packPos    current position in i_packedData buffer
+         */
+        static void unpackTo(const IRowBaseUptr & io_row, int i_packedSize, void * i_packedData, int & io_packPos);
+
+        /**
+         * return byte size to pack db row into MPI message.
+         *
+         * @param[in]   i_row   unique_ptr to source metadata db row
+         */
+        static int packedSize(const IRowBaseUptr & i_row);
+    };
+
+    /**
+     * MPI-based adapter to pack and unpack vector of metadata db rows.
+     *
+     * @tparam rowMsgTag    message tag for this type of metadata db row.
+     * @tparam TRow         type of metadata db row.
+     */
+    template <MsgTag rowMsgTag, typename TRow> struct MetaMpiPackedAdapter : public IPackedAdapter
+    {
+    public:
+        /** return message tag */
+        MsgTag tag(void) const throw() { return rowMsgTag; }
+
+        /**
+         * pack vector of metadata db rows into char vector.
+         *
+         * @param[in] i_rowVec source vector of metadata db rows
+         */
+        const vector<char> pack(const IRowBaseVec & i_rowVec) const
+        {
+            lock_guard<recursive_mutex> lck(rtMutex);
+
+            int packSize = packedSize(i_rowVec);
+            vector<char> packedData(packSize);
+
+            int packPos = 0;
+            int rowCount = (int)i_rowVec.size();
+            MpiPacked::pack<int>(rowCount, packSize, packedData.data(), packPos);
+
+            for (IRowBaseVec::const_iterator rowIt = i_rowVec.begin(); rowIt != i_rowVec.end(); rowIt++) {
+                RowMpiPackedAdapter<TRow>::pack(*rowIt, packSize, packedData.data(), packPos);
+            }
+            return packedData;
+        }
+
+        /**
+         * unpack from char[] message bufer into vector of metadata db rows.
+         *
+         * @param[in]     i_packSize    total size in bytes of i_packedData buffer
+         * @param[in]     i_packedData  source MPI message buffer to unpack
+         * @param[in,out] io_rowVec     destination vector to append metadata db rows
+         */
+        void unpackTo(int i_packSize, void * i_packedData, IRowBaseVec & io_rowVec) const
+        {
+            lock_guard<recursive_mutex> lck(rtMutex);
+
+            int packPos = 0;
+            int rowCount = MpiPacked::unpack<int>(i_packSize, i_packedData, packPos);
+
+            for (int nRow = 0; nRow < rowCount; nRow++) {
+                IRowBaseUptr row(new TRow());
+                RowMpiPackedAdapter<TRow>::unpackTo(row, i_packSize, i_packedData, packPos);
+                io_rowVec.push_back(std::move(row));
+            }
+        }
+
+    private:
+        /**
+         * return byte size to pack vector of metadata db rows.
+         *
+         * @param[in] i_rowVec source vector of metadata db rows
+         */
+        int packedSize(const IRowBaseVec & i_rowVec) const
+        {
+            int packSize = MpiPacked::packedSize(typeid(int));
+
+            for (IRowBaseVec::const_iterator rowIt = i_rowVec.begin(); rowIt != i_rowVec.end(); rowIt++) {
+                packSize += RowMpiPackedAdapter<TRow>::packedSize(*rowIt);
+            }
+            return packSize;
+        }
+    };
+}
+
+#endif  // MSG_MPI_PACKED_H